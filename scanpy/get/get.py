--- conflicted
+++ resolved
@@ -1,11 +1,7 @@
 """This module contains helper functions for accessing data."""
 from __future__ import annotations
 
-<<<<<<< HEAD
 from typing import TYPE_CHECKING, Optional, Iterable, Tuple, Union, List, Literal
-=======
-from typing import Optional, Iterable, Tuple, Union, List, Literal
->>>>>>> 75cb4e75
 
 import numpy as np
 import pandas as pd
