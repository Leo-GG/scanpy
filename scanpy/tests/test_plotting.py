from __future__ import annotations

from functools import partial
from pathlib import Path
from itertools import repeat, chain, combinations
from collections.abc import Callable

import pytest
from matplotlib.testing import setup
from packaging import version

setup()

import matplotlib as mpl
import matplotlib.pyplot as plt
import seaborn as sns
import numpy as np
import pandas as pd
from matplotlib.testing.compare import compare_images
from anndata import AnnData

import scanpy as sc
from scanpy._compat import pkg_version
from scanpy.testing._pytest.marks import needs
from scanpy.testing._helpers.data import (
    pbmc3k,
    pbmc3k_processed,
    krumsiek11,
    pbmc68k_reduced,
)


HERE: Path = Path(__file__).parent
ROOT = HERE / "_images"

sc.pl.set_rcParams_defaults()
sc.set_figure_params(dpi=40, color_map="viridis")


# Test images are saved in the directory ./_images/<test-name>/
# If test images need to be updated, simply copy actual.png to expected.png.


@needs("leidenalg")
def test_heatmap(image_comparer):
    save_and_compare_images = partial(image_comparer, ROOT, tol=15)

    adata = krumsiek11()
    sc.pl.heatmap(
        adata, adata.var_names, "cell_type", use_raw=False, show=False, dendrogram=True
    )
    save_and_compare_images("heatmap")

    # test swap axes
    sc.pl.heatmap(
        adata,
        adata.var_names,
        "cell_type",
        use_raw=False,
        show=False,
        dendrogram=True,
        swap_axes=True,
        figsize=(10, 3),
        cmap="YlGnBu",
    )
    save_and_compare_images("heatmap_swap_axes")

    # test heatmap numeric column():

    # set as numeric column the vales for the first gene on the matrix
    adata.obs["numeric_value"] = adata.X[:, 0]
    sc.pl.heatmap(
        adata,
        adata.var_names,
        "numeric_value",
        use_raw=False,
        num_categories=4,
        figsize=(4.5, 5),
        show=False,
    )
    save_and_compare_images("heatmap2")

    # test var/obs standardization and layer
    adata.layers["test"] = -1 * adata.X.copy()
    sc.pl.heatmap(
        adata,
        adata.var_names,
        "cell_type",
        use_raw=False,
        dendrogram=True,
        show=False,
        standard_scale="var",
        layer="test",
    )
    save_and_compare_images("heatmap_std_scale_var")

    # test standard_scale_obs
    sc.pl.heatmap(
        adata,
        adata.var_names,
        "cell_type",
        use_raw=False,
        dendrogram=True,
        show=False,
        standard_scale="obs",
    )
    save_and_compare_images("heatmap_std_scale_obs")

    # test var_names as dict
    pbmc = pbmc68k_reduced()
    sc.tl.leiden(pbmc, key_added="clusters", resolution=0.5)
    # call umap to trigger colors for the clusters
    sc.pl.umap(pbmc, color="clusters")
    marker_genes_dict = {
        "3": ["GNLY", "NKG7"],
        "1": ["FCER1A"],
        "2": ["CD3D"],
        "0": ["FCGR3A"],
        "4": ["CD79A", "MS4A1"],
    }
    sc.pl.heatmap(
        adata=pbmc,
        var_names=marker_genes_dict,
        groupby="clusters",
        vmin=-2,
        vmax=2,
        cmap="RdBu_r",
        dendrogram=True,
        swap_axes=True,
    )
    save_and_compare_images("heatmap_var_as_dict")

    # test that plot elements are well aligned
    # small
    a = AnnData(
        np.array([[0, 0.3, 0.5], [1, 1.3, 1.5], [2, 2.3, 2.5]]),
        obs={"foo": "a b c".split()},
        var=pd.DataFrame({"genes": "g1 g2 g3".split()}).set_index("genes"),
    )
    a.obs["foo"] = a.obs["foo"].astype("category")
    sc.pl.heatmap(
        a, var_names=a.var_names, groupby="foo", swap_axes=True, figsize=(4, 4)
    )
    save_and_compare_images("heatmap_small_swap_alignment")

    sc.pl.heatmap(
        a, var_names=a.var_names, groupby="foo", swap_axes=False, figsize=(4, 4)
    )
    save_and_compare_images("heatmap_small_alignment")


@pytest.mark.skipif(
    pkg_version("matplotlib") < version.parse("3.1"),
    reason="https://github.com/mwaskom/seaborn/issues/1953",
)
@pytest.mark.parametrize(
    "obs_keys,name",
    [(None, "clustermap"), ("cell_type", "clustermap_withcolor")],
)
def test_clustermap(image_comparer, obs_keys, name):
    save_and_compare_images = partial(image_comparer, ROOT, tol=15)

    adata = krumsiek11()
    sc.pl.clustermap(adata, obs_keys)
    save_and_compare_images(name)


@pytest.mark.parametrize(
    "id,fn",
    [
        (
            "dotplot",
            partial(
                sc.pl.dotplot, groupby="cell_type", title="dotplot", dendrogram=True
            ),
        ),
        (
            "dotplot2",
            partial(
                sc.pl.dotplot,
                groupby="numeric_column",
                use_raw=False,
                num_categories=7,
                title="non categorical obs",
                figsize=(7, 2.5),
            ),
        ),
        (
            "dotplot3",
            partial(
                sc.pl.dotplot,
                groupby="cell_type",
                dot_max=0.7,
                dot_min=0.1,
                cmap="hot_r",
                title="dot_max=0.7 dot_min=0.1, var_groups",
                var_group_positions=[(0, 1), (9, 10)],
                var_group_labels=["A", "B"],
                dendrogram=True,
            ),
        ),
        (
            "dotplot_std_scale_group",
            partial(
                sc.pl.dotplot,
                groupby="cell_type",
                use_raw=False,
                dendrogram=True,
                layer="test",
                swap_axes=True,
                title="swap_axes, layer=-1*X, scale=group\nsmallest_dot=10",
                standard_scale="group",
                smallest_dot=10,
            ),
        ),
        (
            "dotplot_dict",
            partial(
                sc.pl.dotplot,
                groupby="cell_type",
                dot_max=0.7,
                dot_min=0.1,
                color_map="winter",
                title="var as dict",
                dendrogram=True,
            ),
        ),
        (
            "matrixplot",
            partial(
                sc.pl.matrixplot,
                groupby="cell_type",
                use_raw=False,
                title="matrixplot",
                dendrogram=True,
            ),
        ),
        (
            "matrixplot_std_scale_var_dict",
            partial(
                sc.pl.matrixplot,
                groupby="cell_type",
                dendrogram=True,
                standard_scale="var",
                layer="test",
                cmap="Blues_r",
                title='scale var, custom colorbar_title, layer="test"',
                colorbar_title="Scaled expression",
            ),
        ),
        (
            "matrixplot_std_scale_group",
            partial(
                sc.pl.matrixplot,
                groupby="cell_type",
                use_raw=False,
                standard_scale="group",
                title="scale_group, swap_axes",
                swap_axes=True,
            ),
        ),
        (
            "matrixplot2",
            partial(
                sc.pl.matrixplot,
                groupby="numeric_column",
                use_raw=False,
                num_categories=4,
                title="non-categorical obs, custom figsize",
                figsize=(8, 2.5),
                cmap="RdBu_r",
            ),
        ),
        (
            "stacked_violin",
            partial(
                sc.pl.stacked_violin,
                groupby="cell_type",
                use_raw=False,
                title="stacked_violin",
                dendrogram=True,
            ),
        ),
        (
            "stacked_violin_std_scale_var_dict",
            partial(
                sc.pl.stacked_violin,
                groupby="cell_type",
                dendrogram=True,
                standard_scale="var",
                layer="test",
                title='scale var, layer="test"',
            ),
        ),
        (
            "stacked_violin_std_scale_group",
            partial(
                sc.pl.stacked_violin,
                groupby="cell_type",
                use_raw=False,
                standard_scale="group",
                title="scale_group\nswap_axes",
                swap_axes=True,
                cmap="Blues",
            ),
        ),
        (
            "stacked_violin_no_cat_obs",
            partial(
                sc.pl.stacked_violin,
                groupby="numeric_column",
                use_raw=False,
                num_categories=4,
                title="non-categorical obs, custom figsize",
                figsize=(8, 2.5),
            ),
        ),
    ],
)
def test_dotplot_matrixplot_stacked_violin(image_comparer, id, fn):
    save_and_compare_images = partial(image_comparer, ROOT, tol=15)

    adata = krumsiek11()
    adata.obs["numeric_column"] = adata.X[:, 0]
    adata.layers["test"] = -1 * adata.X.copy()
    genes_dict = {
        "group a": ["Gata2", "Gata1"],
        "group b": ["Fog1", "EKLF", "Fli1", "SCL"],
        "group c": ["Cebpa", "Pu.1", "cJun", "EgrNab", "Gfi1"],
    }

    if id.endswith("dict"):
        fn(adata, genes_dict, show=False)
    else:
        fn(adata, adata.var_names, show=False)
    save_and_compare_images(id)


def test_dotplot_obj(image_comparer):
    save_and_compare_images = partial(image_comparer, ROOT, tol=15)

    # test dotplot dot_min, dot_max, color_map, and var_groups
    pbmc = pbmc68k_reduced()
    genes = [
        "CD79A",
        "MS4A1",
        "CD8A",
        "CD8B",
        "LYZ",
        "LGALS3",
        "S100A8",
        "GNLY",
        "NKG7",
        "KLRB1",
        "FCGR3A",
        "FCER1A",
        "CST3",
    ]
    # test layer, var standardization, smallest_dot,
    # color title, size_title return_fig and dot_edge
    pbmc.layers["test"] = pbmc.X * -1
    plot = sc.pl.dotplot(
        pbmc,
        genes,
        "bulk_labels",
        layer="test",
        dendrogram=True,
        return_fig=True,
        standard_scale="var",
        smallest_dot=40,
        colorbar_title="scaled column max",
        size_title="Fraction of cells",
    )
    plot.style(dot_edge_color="black", dot_edge_lw=0.1, cmap="Reds").show()

    save_and_compare_images("dotplot_std_scale_var")


def test_matrixplot_obj(image_comparer):
    save_and_compare_images = partial(image_comparer, ROOT, tol=15)

    adata = pbmc68k_reduced()
    marker_genes_dict = {
        "3": ["GNLY", "NKG7"],
        "1": ["FCER1A"],
        "2": ["CD3D"],
        "0": ["FCGR3A"],
        "4": ["CD79A", "MS4A1"],
    }

    plot = sc.pl.matrixplot(
        adata,
        marker_genes_dict,
        "bulk_labels",
        use_raw=False,
        title="added totals",
        return_fig=True,
    )
    plot.add_totals(sort="descending").style(edge_color="white", edge_lw=0.5).show()
    save_and_compare_images("matrixplot_with_totals")

    axes = plot.get_axes()
    assert "mainplot_ax" in axes, "mainplot_ax not found in returned axes dict"


def test_stacked_violin_obj(image_comparer, plt):
    save_and_compare_images = partial(image_comparer, ROOT, tol=15)

    pbmc = pbmc68k_reduced()
    markers = {
        "T-cell": ["CD3D", "CD3E", "IL32"],
        "B-cell": ["CD79A", "CD79B", "MS4A1"],
        "myeloid": ["CST3", "LYZ"],
    }
    plot = sc.pl.stacked_violin(
        pbmc,
        markers,
        "bulk_labels",
        use_raw=False,
        title="return_fig. add_totals",
        return_fig=True,
    )
    plot.add_totals().style(row_palette="tab20").show()
    save_and_compare_images("stacked_violin_return_fig")


def test_tracksplot(image_comparer):
    save_and_compare_images = partial(image_comparer, ROOT, tol=15)

    adata = krumsiek11()
    sc.pl.tracksplot(
        adata, adata.var_names, "cell_type", dendrogram=True, use_raw=False
    )
    save_and_compare_images("tracksplot")


def test_multiple_plots(image_comparer):
    # only testing stacked_violin, matrixplot and dotplot
    save_and_compare_images = partial(image_comparer, ROOT, tol=15)

    adata = pbmc68k_reduced()
    markers = {
        "T-cell": ["CD3D", "CD3E", "IL32"],
        "B-cell": ["CD79A", "CD79B", "MS4A1"],
        "myeloid": ["CST3", "LYZ"],
    }
    fig, (ax1, ax2, ax3) = plt.subplots(
        1, 3, figsize=(20, 5), gridspec_kw={"wspace": 0.7}
    )
    _ = sc.pl.stacked_violin(
        adata,
        markers,
        groupby="bulk_labels",
        ax=ax1,
        title="stacked_violin",
        dendrogram=True,
        show=False,
    )
    _ = sc.pl.dotplot(
        adata,
        markers,
        groupby="bulk_labels",
        ax=ax2,
        title="dotplot",
        dendrogram=True,
        show=False,
    )
    _ = sc.pl.matrixplot(
        adata,
        markers,
        groupby="bulk_labels",
        ax=ax3,
        title="matrixplot",
        dendrogram=True,
        show=False,
    )
    save_and_compare_images("multiple_plots")


def test_violin(image_comparer):
    save_and_compare_images = partial(image_comparer, ROOT, tol=40)

    with plt.rc_context():
        sc.pl.set_rcParams_defaults()
        sc.set_figure_params(dpi=50, color_map="viridis")

        pbmc = pbmc68k_reduced()
        sc.pl.violin(
            pbmc,
            ["n_genes", "percent_mito", "n_counts"],
            stripplot=True,
            multi_panel=True,
            jitter=True,
            show=False,
        )
        save_and_compare_images("violin_multi_panel")

        sc.pl.violin(
            pbmc,
            ["n_genes", "percent_mito", "n_counts"],
            ylabel=["foo", "bar", "baz"],
            groupby="bulk_labels",
            stripplot=True,
            multi_panel=True,
            jitter=True,
            show=False,
            rotation=90,
        )
        save_and_compare_images("violin_multi_panel_with_groupby")

        # test use of layer
        pbmc.layers["negative"] = pbmc.X * -1
        sc.pl.violin(
            pbmc,
            "CST3",
            groupby="bulk_labels",
            stripplot=True,
            multi_panel=True,
            jitter=True,
            show=False,
            layer="negative",
            use_raw=False,
            rotation=90,
        )
        save_and_compare_images("violin_multi_panel_with_layer")


# TODO: Generalize test to more plotting types
def test_violin_without_raw(tmp_path):
    # https://github.com/scverse/scanpy/issues/1546
    has_raw_pth = tmp_path / "has_raw.png"
    no_raw_pth = tmp_path / "no_raw.png"

    pbmc = pbmc68k_reduced()
    pbmc_no_raw = pbmc.raw.to_adata().copy()

    sc.pl.violin(pbmc, "CST3", groupby="bulk_labels", show=False, jitter=False)
    plt.savefig(has_raw_pth)
    plt.close()

    sc.pl.violin(pbmc_no_raw, "CST3", groupby="bulk_labels", show=False, jitter=False)
    plt.savefig(no_raw_pth)
    plt.close()

    assert compare_images(has_raw_pth, no_raw_pth, tol=5) is None


def test_dendrogram(image_comparer):
    save_and_compare_images = partial(image_comparer, ROOT, tol=10)

    pbmc = pbmc68k_reduced()
    sc.pl.dendrogram(pbmc, "bulk_labels")
    save_and_compare_images("dendrogram")


def test_correlation(image_comparer):
    save_and_compare_images = partial(image_comparer, ROOT, tol=15)

    pbmc = pbmc68k_reduced()
    sc.pl.correlation_matrix(pbmc, "bulk_labels")
    save_and_compare_images("correlation")


@pytest.mark.parametrize(
    "name,fn",
    [
        (
            "ranked_genes_sharey",
            partial(
                sc.pl.rank_genes_groups, n_genes=12, n_panels_per_row=3, show=False
            ),
        ),
        (
            "ranked_genes",
            partial(
                sc.pl.rank_genes_groups,
                n_genes=12,
                n_panels_per_row=3,
                sharey=False,
                show=False,
            ),
        ),
        (
            "ranked_genes_heatmap",
            partial(
                sc.pl.rank_genes_groups_heatmap, n_genes=4, cmap="YlGnBu", show=False
            ),
        ),
        (
            "ranked_genes_heatmap_swap_axes",
            partial(
                sc.pl.rank_genes_groups_heatmap,
                n_genes=20,
                swap_axes=True,
                use_raw=False,
                show_gene_labels=False,
                show=False,
                vmin=-3,
                vmax=3,
                cmap="bwr",
            ),
        ),
        (
            "ranked_genes_heatmap_swap_axes_vcenter",
            partial(
                sc.pl.rank_genes_groups_heatmap,
                n_genes=20,
                swap_axes=True,
                use_raw=False,
                show_gene_labels=False,
                show=False,
                vmin=-3,
                vcenter=1,
                vmax=3,
                cmap="RdBu_r",
            ),
        ),
        (
            "ranked_genes_stacked_violin",
            partial(
                sc.pl.rank_genes_groups_stacked_violin,
                n_genes=3,
                show=False,
                groups=["3", "0", "5"],
            ),
        ),
        (
            "ranked_genes_dotplot",
            partial(sc.pl.rank_genes_groups_dotplot, n_genes=4, show=False),
        ),
        (
            "ranked_genes_dotplot_gene_names",
            partial(
                sc.pl.rank_genes_groups_dotplot,
                var_names={
                    "T-cell": ["CD3D", "CD3E", "IL32"],
                    "B-cell": ["CD79A", "CD79B", "MS4A1"],
                    "myeloid": ["CST3", "LYZ"],
                },
                values_to_plot="logfoldchanges",
                cmap="bwr",
                vmin=-3,
                vmax=3,
                show=False,
            ),
        ),
        (
            "ranked_genes_dotplot_logfoldchange",
            partial(
                sc.pl.rank_genes_groups_dotplot,
                n_genes=4,
                values_to_plot="logfoldchanges",
                vmin=-5,
                vmax=5,
                min_logfoldchange=3,
                cmap="RdBu_r",
                swap_axes=True,
                title="log fold changes swap_axes",
                show=False,
            ),
        ),
        (
            "ranked_genes_dotplot_logfoldchange_vcenter",
            partial(
                sc.pl.rank_genes_groups_dotplot,
                n_genes=4,
                values_to_plot="logfoldchanges",
                vmin=-5,
                vcenter=1,
                vmax=5,
                min_logfoldchange=3,
                cmap="RdBu_r",
                swap_axes=True,
                title="log fold changes swap_axes",
                show=False,
            ),
        ),
        (
            "ranked_genes_matrixplot",
            partial(
                sc.pl.rank_genes_groups_matrixplot,
                n_genes=5,
                show=False,
                title="matrixplot",
                gene_symbols="symbol",
                use_raw=False,
            ),
        ),
        (
            "ranked_genes_matrixplot_gene_names_symbol",
            partial(
                sc.pl.rank_genes_groups_matrixplot,
                var_names={
                    "T-cell": ["CD3D__", "CD3E__", "IL32__"],
                    "B-cell": ["CD79A__", "CD79B__", "MS4A1__"],
                    "myeloid": ["CST3__", "LYZ__"],
                },
                values_to_plot="logfoldchanges",
                cmap="bwr",
                vmin=-3,
                vmax=3,
                gene_symbols="symbol",
                use_raw=False,
                show=False,
            ),
        ),
        (
            "ranked_genes_matrixplot_n_genes_negative",
            partial(
                sc.pl.rank_genes_groups_matrixplot,
                n_genes=-5,
                show=False,
                title="matrixplot n_genes=-5",
            ),
        ),
        (
            "ranked_genes_matrixplot_swap_axes",
            partial(
                sc.pl.rank_genes_groups_matrixplot,
                n_genes=5,
                show=False,
                swap_axes=True,
                values_to_plot="logfoldchanges",
                vmin=-6,
                vmax=6,
                cmap="bwr",
                title="log fold changes swap_axes",
            ),
        ),
        (
            "ranked_genes_matrixplot_swap_axes_vcenter",
            partial(
                sc.pl.rank_genes_groups_matrixplot,
                n_genes=5,
                show=False,
                swap_axes=True,
                values_to_plot="logfoldchanges",
                vmin=-6,
                vcenter=1,
                vmax=6,
                cmap="bwr",
                title="log fold changes swap_axes",
            ),
        ),
        (
            "ranked_genes_tracksplot",
            partial(
                sc.pl.rank_genes_groups_tracksplot,
                n_genes=3,
                show=False,
                groups=["3", "2", "1"],
            ),
        ),
        (
            "ranked_genes_violin",
            partial(
                sc.pl.rank_genes_groups_violin,
                groups="0",
                n_genes=5,
                use_raw=True,
                jitter=False,
                strip=False,
                show=False,
            ),
        ),
        (
            "ranked_genes_violin_not_raw",
            partial(
                sc.pl.rank_genes_groups_violin,
                groups="0",
                n_genes=5,
                use_raw=False,
                jitter=False,
                strip=False,
                show=False,
            ),
        ),
    ],
)
def test_rank_genes_groups(image_comparer, name, fn):
    save_and_compare_images = partial(image_comparer, ROOT, tol=15)

    pbmc = pbmc68k_reduced()
    sc.tl.rank_genes_groups(pbmc, "louvain", n_genes=pbmc.raw.shape[1])

    # add gene symbol
    pbmc.var["symbol"] = pbmc.var.index + "__"

    with plt.rc_context({"axes.grid": True, "figure.figsize": (4, 4)}):
        fn(pbmc)
        save_and_compare_images(name)
        plt.close()


@pytest.fixture(scope="session")
def _gene_symbols_adatas():
    """Create two anndata objects which are equivalent except for var_names

    Both have ensembl ids and hgnc symbols as columns in var. The first has ensembl
    ids as var_names, the second has symbols.
    """
    pbmc = pbmc3k_processed().raw.to_adata()
    pbmc_counts = pbmc3k()

    pbmc.layers["counts"] = pbmc_counts[pbmc.obs_names, pbmc.var_names].X.copy()
    pbmc.var["gene_symbol"] = pbmc.var_names
    pbmc.var["ensembl_id"] = pbmc_counts.var["gene_ids"].loc[pbmc.var_names]

    pbmc.var = pbmc.var.set_index("ensembl_id", drop=False)

    # Cutting down on size for plotting, tracksplot and stacked_violin are slow
    pbmc = pbmc[pbmc.obs["louvain"].isin(pbmc.obs["louvain"].cat.categories[:4])]
    pbmc = pbmc[::3].copy()

    # Creating variations
    a = pbmc.copy()
    b = pbmc.copy()
    a.var = a.var.set_index("ensembl_id")
    b.var = b.var.set_index("gene_symbol")

    # Computing DE
    sc.tl.rank_genes_groups(a, groupby="louvain")
    sc.tl.rank_genes_groups(b, groupby="louvain")

    return a, b


@pytest.fixture
def gene_symbols_adatas(_gene_symbols_adatas):
    a, b = _gene_symbols_adatas
    return a.copy(), b.copy()


@pytest.mark.parametrize(
    "func",
    (
        sc.pl.rank_genes_groups_dotplot,
        sc.pl.rank_genes_groups_heatmap,
        sc.pl.rank_genes_groups_matrixplot,
        sc.pl.rank_genes_groups_stacked_violin,
        sc.pl.rank_genes_groups_tracksplot,
        # TODO: add other rank_genes_groups plots here once they work
    ),
)
def test_plot_rank_genes_groups_gene_symbols(
    gene_symbols_adatas, func, tmp_path, check_same_image
):
    a, b = gene_symbols_adatas

    pth_1_a = tmp_path / f"{func.__name__}_equivalent_gene_symbols_1_a.png"
    pth_1_b = tmp_path / f"{func.__name__}_equivalent_gene_symbols_1_b.png"

    func(a, gene_symbols="gene_symbol")
    plt.savefig(pth_1_a)
    plt.close()

    func(b)
    plt.savefig(pth_1_b)
    pass

    check_same_image(pth_1_a, pth_1_b, tol=1)

    pth_2_a = tmp_path / f"{func.__name__}_equivalent_gene_symbols_2_a.png"
    pth_2_b = tmp_path / f"{func.__name__}_equivalent_gene_symbols_2_b.png"

    func(a)
    plt.savefig(pth_2_a)
    plt.close()

    func(b, gene_symbols="ensembl_id")
    plt.savefig(pth_2_b)
    plt.close()

    check_same_image(pth_2_a, pth_2_b, tol=1)


@pytest.mark.parametrize(
    "func",
    (
        sc.pl.rank_genes_groups_dotplot,
        sc.pl.rank_genes_groups_heatmap,
        sc.pl.rank_genes_groups_matrixplot,
        sc.pl.rank_genes_groups_stacked_violin,
        sc.pl.rank_genes_groups_tracksplot,
        # TODO: add other rank_genes_groups plots here once they work
    ),
)
def test_rank_genes_groups_plots_n_genes_vs_var_names(tmp_path, func, check_same_image):
    """\
    Checks that passing a negative value for n_genes works, and that passing
    var_names as a dict works.
    """
    N = 3
    pbmc = pbmc68k_reduced().raw.to_adata()
    groups = pbmc.obs["louvain"].cat.categories[:3]
    pbmc = pbmc[pbmc.obs["louvain"].isin(groups)][::3].copy()

    sc.tl.rank_genes_groups(pbmc, groupby="louvain")

    top_genes = {}
    bottom_genes = {}
    for g, subdf in sc.get.rank_genes_groups_df(pbmc, group=groups).groupby("group"):
        top_genes[g] = list(subdf["names"].head(N))
        bottom_genes[g] = list(subdf["names"].tail(N))

    positive_n_pth = tmp_path / f"{func.__name__}_positive_n.png"
    top_genes_pth = tmp_path / f"{func.__name__}_top_genes.png"
    negative_n_pth = tmp_path / f"{func.__name__}_negative_n.png"
    bottom_genes_pth = tmp_path / f"{func.__name__}_bottom_genes.png"

    def wrapped(pth, **kwargs):
        func(pbmc, groupby="louvain", dendrogram=False, **kwargs)
        plt.savefig(pth)
        plt.close()

    wrapped(positive_n_pth, n_genes=N)
    wrapped(top_genes_pth, var_names=top_genes)

    check_same_image(positive_n_pth, top_genes_pth, tol=1)

    wrapped(negative_n_pth, n_genes=-N)
    wrapped(bottom_genes_pth, var_names=bottom_genes)

    check_same_image(negative_n_pth, bottom_genes_pth, tol=1)

    # Shouldn't be able to pass these together
    with pytest.raises(
        ValueError, match="n_genes and var_names are mutually exclusive"
    ):
        wrapped(tmp_path / "not_written.png", n_genes=N, var_names=top_genes)


@pytest.mark.parametrize(
    "id,fn",
    [
        ("heatmap", sc.pl.heatmap),
        ("dotplot", sc.pl.dotplot),
        ("matrixplot", sc.pl.matrixplot),
        ("stacked_violin", sc.pl.stacked_violin),
        ("tracksplot", sc.pl.tracksplot),
    ],
)
def test_genes_symbols(image_comparer, id, fn):
    save_and_compare_images = partial(image_comparer, ROOT, tol=15)

    adata = krumsiek11()

    # add a 'symbols' column
    adata.var["symbols"] = adata.var.index.map(lambda x: "symbol_{}".format(x))
    symbols = ["symbol_{}".format(x) for x in adata.var_names]

    fn(adata, symbols, "cell_type", dendrogram=True, gene_symbols="symbols", show=False)
    save_and_compare_images(f"{id}_gene_symbols")


@pytest.fixture(scope="module")
def _pbmc_scatterplots_session():
    # Wrapped in another fixture to avoid mutation
    pbmc = pbmc68k_reduced()
    pbmc.layers["sparse"] = pbmc.raw.X / 2
    pbmc.layers["test"] = pbmc.X.copy() + 100
    pbmc.var["numbers"] = [str(x) for x in range(pbmc.shape[1])]
    sc.pp.neighbors(pbmc)
    sc.tl.tsne(pbmc, random_state=0, n_pcs=30)
    sc.tl.diffmap(pbmc)
    return pbmc


@pytest.fixture
def pbmc_scatterplots(_pbmc_scatterplots_session):
    return _pbmc_scatterplots_session.copy()


@pytest.mark.parametrize(
    "id,fn",
    [
        ("pca", partial(sc.pl.pca, color="bulk_labels")),
        (
            "pca_with_fonts",
            partial(
                sc.pl.pca,
                color=["bulk_labels", "louvain"],
                legend_loc="on data",
                legend_fontoutline=2,
                legend_fontweight="normal",
                legend_fontsize=10,
            ),
        ),
        pytest.param(
            "3dprojection", partial(sc.pl.pca, color="bulk_labels", projection="3d")
        ),
        (
            "multipanel",
            partial(
                sc.pl.pca,
                color=["CD3D", "CD79A"],
                components=["1,2", "1,3"],
                vmax=5,
                use_raw=False,
                vmin=-5,
                cmap="seismic",
            ),
        ),
        (
            "multipanel_vcenter",
            partial(
                sc.pl.pca,
                color=["CD3D", "CD79A"],
                components=["1,2", "1,3"],
                vmax=5,
                use_raw=False,
                vmin=-5,
                vcenter=1,
                cmap="seismic",
            ),
        ),
        (
            "pca_one_marker",
            partial(sc.pl.pca, color="louvain", marker="^"),
        ),
        (
            "pca_one_marker_multiple_colors",
            partial(sc.pl.pca, color=["louvain", "bulk_labels"], marker="^"),
        ),
        (
            "pca_multiple_markers_multiple_colors",
            partial(sc.pl.pca, color=["louvain", "bulk_labels"], marker=["^", "x"]),
        ),
        (
            "pca_marker_with_dimensions",
            partial(
                sc.pl.pca, color="louvain", marker="^", dimensions=[(0, 1), (1, 2)]
            ),
        ),
        (
            "pca_markers_with_dimensions",
            partial(
                sc.pl.pca,
                color="louvain",
                marker=["^", "x"],
                dimensions=[(0, 1), (1, 2)],
            ),
        ),
        (
            "pca_markers_colors_with_dimensions",
            partial(
                sc.pl.pca,
                color=["louvain", "bulk_labels"],
                marker=["^", "x"],
                dimensions=[(0, 1), (1, 2)],
            ),
        ),
        (
            "pca_sparse_layer",
            partial(sc.pl.pca, color=["CD3D", "CD79A"], layer="sparse", cmap="viridis"),
        ),
        pytest.param(
            "tsne",
            partial(sc.pl.tsne, color=["CD3D", "louvain"]),
            marks=pytest.mark.xfail(
                reason="slight differences even after setting random_state."
            ),
        ),
        ("umap_nocolor", sc.pl.umap),
        (
            "umap",
            partial(
                sc.pl.umap,
                color=["louvain"],
                palette=["b", "grey80", "r", "yellow", "black", "gray", "lightblue"],
                frameon=False,
            ),
        ),
        (
            "umap_gene_expr",
            partial(
                sc.pl.umap,
                color=np.array(["LYZ", "CD79A"]),
                s=20,
                alpha=0.5,
                frameon=False,
                title=["gene1", "gene2"],
            ),
        ),
        (
            "umap_layer",
            partial(
                sc.pl.umap,
                color=np.array(["LYZ", "CD79A"]),
                s=20,
                alpha=0.5,
                frameon=False,
                title=["gene1", "gene2"],
                layer="test",
                vmin=100,
                vcenter=101,
            ),
        ),
        (
            "umap_with_edges",
            partial(sc.pl.umap, color="louvain", edges=True, edges_width=0.1, s=50),
        ),
        # ('diffmap', partial(sc.pl.diffmap, components='all', color=['CD3D'])),
        (
            "umap_symbols",
            partial(sc.pl.umap, color=["1", "2", "3"], gene_symbols="numbers"),
        ),
    ],
)
def test_scatterplots(image_comparer, pbmc_scatterplots, id, fn):
    save_and_compare_images = partial(image_comparer, ROOT, tol=15)

    # https://github.com/scverse/scanpy/issues/849
    if id == "3dprojection" and version.parse(mpl.__version__) < version.parse("3.3.3"):
        with pytest.raises(ValueError, match=r"known error with matplotlib 3d"):
            fn(pbmc_scatterplots, show=False)
    else:
        fn(pbmc_scatterplots, show=False)
        save_and_compare_images(id)


def test_scatter_embedding_groups_and_size(image_comparer):
    # test that the 'groups' parameter sorts
    # cells, such that the cells belonging to the groups are
    # plotted on top. This new ordering requires that the size
    # vector is also ordered (if given).
    save_and_compare_images = partial(image_comparer, ROOT, tol=15)

    pbmc = pbmc68k_reduced()
    sc.pl.embedding(
        pbmc,
        "umap",
        color=["bulk_labels"],
        groups=["CD14+ Monocyte", "Dendritic"],
        size=(np.arange(pbmc.shape[0]) / 40) ** 1.7,
    )
    save_and_compare_images("embedding_groups_size")


def test_scatter_embedding_add_outline_vmin_vmax_norm(image_comparer, check_same_image):
    save_and_compare_images = partial(image_comparer, ROOT, tol=15)

    pbmc = pbmc68k_reduced()

    sc.pl.embedding(
        pbmc,
        "X_umap",
        color=["percent_mito", "n_counts", "bulk_labels", "percent_mito"],
        s=200,
        frameon=False,
        add_outline=True,
        vmax=["p99.0", partial(np.percentile, q=90), None, 0.03],
        vmin=0.01,
        vcenter=[0.015, None, None, 0.025],
        outline_color=("#555555", "0.9"),
        outline_width=(0.5, 0.5),
        cmap="viridis_r",
        alpha=0.9,
        wspace=0.5,
    )
    save_and_compare_images("embedding_outline_vmin_vmax")


def test_scatter_embedding_add_outline_vmin_vmax_norm_ref(tmp_path, check_same_image):
    pbmc = pbmc68k_reduced()

    import matplotlib as mpl
    import matplotlib.pyplot as plt

    norm = mpl.colors.LogNorm()
    with pytest.raises(
        ValueError, match="Passing both norm and vmin/vmax/vcenter is not allowed."
    ):
        sc.pl.embedding(
            pbmc,
            "X_umap",
            color=["percent_mito", "n_counts"],
            norm=norm,
            vmin=0,
            vmax=1,
            vcenter=0.5,
            cmap="RdBu_r",
        )

    try:
        from matplotlib.colors import TwoSlopeNorm as DivNorm
    except ImportError:
        # matplotlib<3.2
        from matplotlib.colors import DivergingNorm as DivNorm

    from matplotlib.colors import Normalize

    norm = Normalize(0, 10000)
    divnorm = DivNorm(200, 150, 6000)

    # allowed
    sc.pl.umap(
        pbmc,
        color=["n_counts", "bulk_labels", "percent_mito"],
        frameon=False,
        vmax=["p99.0", None, None],
        vcenter=[0.015, None, None],
        norm=[None, norm, norm],
        wspace=0.5,
    )

    sc.pl.umap(
        pbmc,
        color=["n_counts", "bulk_labels"],
        frameon=False,
        norm=norm,
        wspace=0.5,
    )
    plt.savefig(tmp_path / "umap_norm_fig0.png")
    plt.close()

    sc.pl.umap(
        pbmc,
        color=["n_counts", "bulk_labels"],
        frameon=False,
        norm=divnorm,
        wspace=0.5,
    )
    plt.savefig(tmp_path / "umap_norm_fig1.png")
    plt.close()

    sc.pl.umap(
        pbmc,
        color=["n_counts", "bulk_labels"],
        frameon=False,
        vcenter=200,
        vmin=150,
        vmax=6000,
        wspace=0.5,
    )
    plt.savefig(tmp_path / "umap_norm_fig2.png")
    plt.close()

    check_same_image(
        tmp_path / "umap_norm_fig1.png", tmp_path / "umap_norm_fig2.png", tol=1
    )

    with pytest.raises(AssertionError):
        check_same_image(
            tmp_path / "umap_norm_fig1.png", tmp_path / "umap_norm_fig0.png", tol=1
        )


def test_timeseries():
    adata = pbmc68k_reduced()
    sc.pp.neighbors(adata, n_neighbors=5, method="gauss", knn=False)
    sc.tl.diffmap(adata)
    sc.tl.dpt(adata, n_branchings=1, n_dcs=10)
    sc.pl.dpt_timeseries(adata, as_heatmap=True)


def test_scatter_raw(tmp_path):
    pbmc = pbmc68k_reduced()[:100].copy()
    raw_pth = tmp_path / "raw.png"
    x_pth = tmp_path / "X.png"

    sc.pl.scatter(pbmc, color="HES4", basis="umap", use_raw=True)
    plt.savefig(raw_pth, dpi=60)
    plt.close()

    sc.pl.scatter(pbmc, color="HES4", basis="umap", use_raw=False)
    plt.savefig(x_pth, dpi=60)
    plt.close()

    comp = compare_images(str(raw_pth), str(x_pth), tol=5)
    assert "Error" in comp, "Plots should change depending on use_raw."


def test_binary_scatter(image_comparer):
    save_and_compare_images = partial(image_comparer, ROOT, tol=15)

    data = AnnData(
        np.asarray([[-1, 2, 0], [3, 4, 0], [1, 2, 0]]).T,
        obs=dict(binary=np.asarray([False, True, True])),
    )
    sc.pp.pca(data)
    sc.pl.pca(data, color="binary")
    save_and_compare_images("binary_pca")


def test_scatter_specify_layer_and_raw():
    pbmc = pbmc68k_reduced()
    pbmc.layers["layer"] = pbmc.raw.X.copy()
    with pytest.raises(ValueError):
        sc.pl.umap(pbmc, color="HES4", use_raw=True, layer="layer")


@pytest.mark.parametrize("color", ["n_genes", "bulk_labels"])
def test_scatter_no_basis_per_obs(image_comparer, color):
    """Test scatterplot of per-obs points with no basis"""

    save_and_compare_images = partial(image_comparer, ROOT, tol=15)

    pbmc = pbmc68k_reduced()
    sc.pl.scatter(
        pbmc,
        x="HES4",
        y="percent_mito",
        color=color,
        use_raw=False,
        # palette only applies to categorical, i.e. color=='bulk_labels'
        palette="Set2",
    )
    save_and_compare_images(f"scatter_HES_percent_mito_{color}")


def test_scatter_no_basis_per_var(image_comparer):
    """Test scatterplot of per-var points with no basis"""

    save_and_compare_images = partial(image_comparer, ROOT, tol=15)

    pbmc = pbmc68k_reduced()
    sc.pl.scatter(pbmc, x="AAAGCCTGGCTAAC-1", y="AAATTCGATGCACA-1", use_raw=False)
    save_and_compare_images("scatter_AAAGCCTGGCTAAC-1_vs_AAATTCGATGCACA-1")


@pytest.fixture
def pbmc_filtered() -> Callable[[], AnnData]:
    pbmc = pbmc68k_reduced()
    sc.pp.filter_genes(pbmc, min_cells=10)
    return pbmc.copy


def test_scatter_no_basis_raw(check_same_image, pbmc_filtered, tmpdir):
    adata = pbmc_filtered()

    """Test scatterplots of raw layer with no basis."""
    path1 = tmpdir / "scatter_EGFL7_F12_FAM185A_rawNone.png"
    path2 = tmpdir / "scatter_EGFL7_F12_FAM185A_rawTrue.png"
    path3 = tmpdir / "scatter_EGFL7_F12_FAM185A_rawToAdata.png"

    sc.pl.scatter(adata, x="EGFL7", y="F12", color="FAM185A", use_raw=None)
    plt.savefig(path1)
    plt.close()

    # is equivalent to:
    sc.pl.scatter(adata, x="EGFL7", y="F12", color="FAM185A", use_raw=True)
    plt.savefig(path2)
    plt.close()

    # and also to:
    sc.pl.scatter(adata.raw.to_adata(), x="EGFL7", y="F12", color="FAM185A")
    plt.savefig(path3)

    check_same_image(path1, path2, tol=15)
    check_same_image(path1, path3, tol=15)


@pytest.mark.parametrize(
    "x,y,color,use_raw",
    [
        # test that plotting fails with a ValueError if trying to plot
        # var_names only found in raw and use_raw is False
        ("EGFL7", "F12", "FAM185A", False),
        # test that plotting fails if one axis is a per-var value and the
        # other is a per-obs value
        ("HES4", "n_cells", None, None),
        ("percent_mito", "AAAGCCTGGCTAAC-1", None, None),
    ],
)
def test_scatter_no_basis_value_error(pbmc_filtered, x, y, color, use_raw):
    """Test that `scatter()` raises `ValueError` where appropriate

    If `sc.pl.scatter()` receives variable labels that either cannot be
    found or are incompatible with one another, the function should
    raise a `ValueError`. This test checks that this happens as
    expected.
    """
    with pytest.raises(ValueError):
        sc.pl.scatter(pbmc_filtered(), x=x, y=y, color=color, use_raw=use_raw)


def test_rankings(image_comparer):
    save_and_compare_images = partial(image_comparer, ROOT, tol=15)

    pbmc = pbmc68k_reduced()
    sc.pp.pca(pbmc)
    sc.pl.pca_loadings(pbmc)
    save_and_compare_images("pca_loadings")

    sc.pl.pca_loadings(pbmc, components="1,2,3")
    save_and_compare_images("pca_loadings")

    sc.pl.pca_loadings(pbmc, components=[1, 2, 3])
    save_and_compare_images("pca_loadings")

    sc.pl.pca_loadings(pbmc, include_lowest=False)
    save_and_compare_images("pca_loadings_without_lowest")

    sc.pl.pca_loadings(pbmc, n_points=10)
    save_and_compare_images("pca_loadings_10_points")


# TODO: Make more generic
def test_scatter_rep(tmpdir):
    """
    Test to make sure I can predict when scatter reps should be the same
    """
    TESTDIR = Path(tmpdir)
    rep_args = {
        "raw": {"use_raw": True},
        "layer": {"layer": "layer", "use_raw": False},
        "X": {"use_raw": False},
    }
    states = pd.DataFrame.from_records(
        zip(
            list(chain.from_iterable(repeat(x, 3) for x in ["X", "raw", "layer"])),
            list(chain.from_iterable(repeat("abc", 3))),
            [1, 2, 3, 3, 1, 2, 2, 3, 1],
        ),
        columns=["rep", "gene", "result"],
    )
    states["outpth"] = [
        TESTDIR / f"{state.gene}_{state.rep}_{state.result}.png"
        for state in states.itertuples()
    ]
    pattern = np.array(list(chain.from_iterable(repeat(i, 5) for i in range(3))))
    coords = np.c_[np.arange(15) % 5, pattern]

    adata = AnnData(
        X=np.zeros((15, 3)),
        layers={"layer": np.zeros((15, 3))},
        obsm={"X_pca": coords},
        var=pd.DataFrame(index=[x for x in list("abc")]),
        obs=pd.DataFrame(index=[f"cell{i}" for i in range(15)]),
    )
    adata.raw = adata.copy()
    adata.X[np.arange(15), pattern] = 1
    adata.raw.X[np.arange(15), (pattern + 1) % 3] = 1
    adata.layers["layer"][np.arange(15), (pattern + 2) % 3] = 1

    for state in states.itertuples():
        sc.pl.pca(adata, color=state.gene, **rep_args[state.rep], show=False)
        plt.savefig(state.outpth, dpi=60)
        plt.close()

    for s1, s2 in combinations(states.itertuples(), 2):
        comp = compare_images(str(s1.outpth), str(s2.outpth), tol=5)
        if s1.result == s2.result:
            assert comp is None, comp
        else:
            assert "Error" in comp, f"{s1.outpth}, {s2.outpth} aren't supposed to match"


def test_no_copy():
    # https://github.com/scverse/scanpy/issues/1000
    # Tests that plotting functions don't make a copy from a view unless they
    # actually have to
    actual = pbmc68k_reduced()
    sc.pl.umap(actual, color=["bulk_labels", "louvain"], show=False)  # Set colors

    view = actual[np.random.choice(actual.obs_names, size=actual.shape[0] // 5), :]

    sc.pl.umap(view, color=["bulk_labels", "louvain"], show=False)
    assert view.is_view

    rank_genes_groups_plotting_funcs = [
        sc.pl.rank_genes_groups,
        sc.pl.rank_genes_groups_dotplot,
        sc.pl.rank_genes_groups_heatmap,
        sc.pl.rank_genes_groups_matrixplot,
        sc.pl.rank_genes_groups_stacked_violin,
        # TODO: raises ValueError about empty distance matrix – investigate
        # sc.pl.rank_genes_groups_tracksplot,
        sc.pl.rank_genes_groups_violin,
    ]

    # the pbmc68k was generated using rank_genes_groups with method='logreg'
    # which does not generate 'logfoldchanges', although this field is
    # required by `sc.get.rank_genes_groups_df`.
    # After updating rank_genes_groups plots to use the latter function
    # an error appears. Re-running rank_genes_groups with default method
    # solves the problem.
    sc.tl.rank_genes_groups(actual, "bulk_labels")

    # Only plotting one group at a time to avoid generating dendrogram
    # TODO: Generating a dendrogram modifies the object, this should be
    # optional and also maybe not modify the object.
    for plotfunc in rank_genes_groups_plotting_funcs:
        view = actual[actual.obs["bulk_labels"] == "Dendritic"]
        plotfunc(view, ["Dendritic"], show=False)
        assert view.is_view


def test_groupby_index(image_comparer):
    save_and_compare_images = partial(image_comparer, ROOT, tol=15)

    pbmc = pbmc68k_reduced()

    genes = [
        "CD79A",
        "MS4A1",
        "CD8A",
        "CD8B",
        "LYZ",
        "LGALS3",
        "S100A8",
        "GNLY",
        "NKG7",
        "KLRB1",
        "FCGR3A",
        "FCER1A",
        "CST3",
    ]
    pbmc_subset = pbmc[:10].copy()
    sc.pl.dotplot(pbmc_subset, genes, groupby="index")
    save_and_compare_images("dotplot_groupby_index")


# test category order when groupby is a list (#1735)
def test_groupby_list(image_comparer):
    save_and_compare_images = partial(image_comparer, ROOT, tol=30)

    adata = krumsiek11()

    np.random.seed(1)

    cat_val = adata.obs.cell_type.tolist()
    np.random.shuffle(cat_val)
    cats = adata.obs.cell_type.cat.categories.tolist()
    np.random.shuffle(cats)
    adata.obs["rand_cat"] = pd.Categorical(cat_val, categories=cats)

    with mpl.rc_context({"figure.subplot.bottom": 0.5}):
        sc.pl.dotplot(
            adata, ["Gata1", "Gata2"], groupby=["rand_cat", "cell_type"], swap_axes=True
        )
        save_and_compare_images("dotplot_groupby_list_catorder")


def test_color_cycler(caplog):
    # https://github.com/scverse/scanpy/issues/1885
    import logging

    pbmc = pbmc68k_reduced()
    colors = sns.color_palette("deep")
    cyl = sns.rcmod.cycler("color", sns.color_palette("deep"))

    with caplog.at_level(logging.WARNING):
        with plt.rc_context({"axes.prop_cycle": cyl, "patch.facecolor": colors[0]}):
            sc.pl.umap(pbmc, color="phase")
            plt.show()
            plt.close()

    assert caplog.text == ""


def test_repeated_colors_w_missing_value():
    # https://github.com/scverse/scanpy/issues/2133
    v = pd.Series(np.arange(10).astype(str))
    v[0] = np.nan
    v = v.astype("category")

    ad = sc.AnnData(obs=pd.DataFrame(v, columns=["value"]))
    ad.obsm["X_umap"] = np.random.normal(size=(ad.n_obs, 2))

    sc.pl.umap(ad, color="value")

    ad.uns["value_colors"][1] = ad.uns["value_colors"][0]

    sc.pl.umap(ad, color="value")


@pytest.mark.parametrize(
    "plot",
    (
        sc.pl.rank_genes_groups_dotplot,
        sc.pl.rank_genes_groups_heatmap,
        sc.pl.rank_genes_groups_matrixplot,
        sc.pl.rank_genes_groups_stacked_violin,
        sc.pl.rank_genes_groups_tracksplot,
        # TODO: add other rank_genes_groups plots here once they work
    ),
)
def test_filter_rank_genes_groups_plots(tmp_path, plot, check_same_image):
    N_GENES = 4

    adata = pbmc68k_reduced()

    sc.tl.rank_genes_groups(adata, "bulk_labels", method="wilcoxon", pts=True)

    sc.tl.filter_rank_genes_groups(
        adata,
        key_added="rank_genes_groups_filtered",
        min_in_group_fraction=0.25,
        min_fold_change=1,
        max_out_group_fraction=0.5,
    )

    conditions = "logfoldchanges >= 1 & pct_nz_group >= .25 & pct_nz_reference < .5"
    df = sc.get.rank_genes_groups_df(adata, group=None, key="rank_genes_groups")
    df = df.query(conditions)[["group", "names"]]

    var_names = {k: v.head(N_GENES).tolist() for k, v in df.groupby("group")["names"]}

    pth_a = tmp_path / f"{plot.__name__}_filter_a.png"
    pth_b = tmp_path / f"{plot.__name__}_filter_b.png"

    plot(adata, key="rank_genes_groups_filtered", n_genes=N_GENES)
    plt.savefig(pth_a)
    plt.close()

    plot(adata, key="rank_genes_groups", var_names=var_names)
    plt.savefig(pth_b)
    plt.close()

    check_same_image(pth_a, pth_b, tol=1)


<<<<<<< HEAD
=======
@needs("scrublet")
>>>>>>> ec7f9252
def test_scrublet_plots(image_comparer, plt):
    save_and_compare_images = partial(image_comparer, ROOT, tol=30)

    adata = pbmc3k()
    sc.pp.scrublet(adata, use_approx_neighbors=False)

<<<<<<< HEAD
    sc.pl.scrublet_score_distribution(adata, return_fig=True, show=False)
    save_and_compare_images('scrublet')
=======
    sc.external.pl.scrublet_score_distribution(adata, return_fig=True)
    save_and_compare_images("scrublet")
>>>>>>> ec7f9252

    del adata.uns["scrublet"]["threshold"]
    adata.obs["predicted_doublet"] = False

<<<<<<< HEAD
    sc.pl.scrublet_score_distribution(adata, return_fig=True, show=False)
    save_and_compare_images('scrublet_no_threshold')

    adata.obs['batch'] = 1350 * ['a'] + 1350 * ['b']
    sc.pp.scrublet(adata, use_approx_neighbors=False, batch_key='batch')

    sc.pl.scrublet_score_distribution(adata, return_fig=True, show=False)
    save_and_compare_images('scrublet_with_batches')
=======
    sc.external.pl.scrublet_score_distribution(adata, return_fig=True)
    save_and_compare_images("scrublet_no_threshold")

    adata.obs["batch"] = 1350 * ["a"] + 1350 * ["b"]
    sc.external.pp.scrublet(adata, use_approx_neighbors=False, batch_key="batch")

    sc.external.pl.scrublet_score_distribution(adata, return_fig=True)
    save_and_compare_images("scrublet_with_batches")
>>>>>>> ec7f9252
<|MERGE_RESOLUTION|>--- conflicted
+++ resolved
@@ -1612,43 +1612,23 @@
     check_same_image(pth_a, pth_b, tol=1)
 
 
-<<<<<<< HEAD
-=======
-@needs("scrublet")
->>>>>>> ec7f9252
 def test_scrublet_plots(image_comparer, plt):
     save_and_compare_images = partial(image_comparer, ROOT, tol=30)
 
     adata = pbmc3k()
     sc.pp.scrublet(adata, use_approx_neighbors=False)
 
-<<<<<<< HEAD
     sc.pl.scrublet_score_distribution(adata, return_fig=True, show=False)
-    save_and_compare_images('scrublet')
-=======
-    sc.external.pl.scrublet_score_distribution(adata, return_fig=True)
     save_and_compare_images("scrublet")
->>>>>>> ec7f9252
 
     del adata.uns["scrublet"]["threshold"]
     adata.obs["predicted_doublet"] = False
 
-<<<<<<< HEAD
     sc.pl.scrublet_score_distribution(adata, return_fig=True, show=False)
-    save_and_compare_images('scrublet_no_threshold')
-
-    adata.obs['batch'] = 1350 * ['a'] + 1350 * ['b']
-    sc.pp.scrublet(adata, use_approx_neighbors=False, batch_key='batch')
+    save_and_compare_images("scrublet_no_threshold")
+
+    adata.obs["batch"] = 1350 * ["a"] + 1350 * ["b"]
+    sc.pp.scrublet(adata, use_approx_neighbors=False, batch_key="batch")
 
     sc.pl.scrublet_score_distribution(adata, return_fig=True, show=False)
-    save_and_compare_images('scrublet_with_batches')
-=======
-    sc.external.pl.scrublet_score_distribution(adata, return_fig=True)
-    save_and_compare_images("scrublet_no_threshold")
-
-    adata.obs["batch"] = 1350 * ["a"] + 1350 * ["b"]
-    sc.external.pp.scrublet(adata, use_approx_neighbors=False, batch_key="batch")
-
-    sc.external.pl.scrublet_score_distribution(adata, return_fig=True)
-    save_and_compare_images("scrublet_with_batches")
->>>>>>> ec7f9252
+    save_and_compare_images("scrublet_with_batches")