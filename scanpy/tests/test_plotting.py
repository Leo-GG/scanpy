--- conflicted
+++ resolved
@@ -1617,11 +1617,7 @@
     check_same_image(pth_a, pth_b, tol=1)
 
 
-<<<<<<< HEAD
-@needs("skimage")
-=======
-@needs.scrublet
->>>>>>> 75cb4e75
+@needs.skimage
 def test_scrublet_plots(image_comparer, plt):
     save_and_compare_images = partial(image_comparer, ROOT, tol=30)
 
@@ -1640,11 +1636,7 @@
     adata.obs["batch"] = 1350 * ["a"] + 1350 * ["b"]
     sc.pp.scrublet(adata, use_approx_neighbors=False, batch_key="batch")
 
-<<<<<<< HEAD
     sc.pl.scrublet_score_distribution(adata, return_fig=True, show=False)
-    save_and_compare_images("scrublet_with_batches")
-=======
-    sc.external.pl.scrublet_score_distribution(adata, return_fig=True)
     save_and_compare_images("scrublet_with_batches")
 
 
@@ -1688,5 +1680,4 @@
     plt.savefig(p2 := tmp_path / "umap_mask_fig2.png")
     plt.close()
 
-    check_same_image(p1, p2, tol=1)
->>>>>>> 75cb4e75
+    check_same_image(p1, p2, tol=1)