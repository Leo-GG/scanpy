from __future__ import annotations

from ..neighbors import neighbors
from ._combat import combat
from ._deprecated.highly_variable_genes import filter_genes_dispersion
from ._highly_variable_genes import highly_variable_genes
from ._normalization import normalize_total
from ._pca import pca
from ._qc import calculate_qc_metrics
<<<<<<< HEAD
from ._combat import combat
from ._normalization import normalize_total
from ._scrublet import scrublet, scrublet_simulate_doublets
from ..neighbors import neighbors
=======
from ._recipes import recipe_seurat, recipe_weinreb17, recipe_zheng17
from ._simple import (
    downsample_counts,
    filter_cells,
    filter_genes,
    log1p,
    normalize_per_cell,
    regress_out,
    scale,
    sqrt,
    subsample,
)

__all__ = [
    "neighbors",
    "combat",
    "filter_genes_dispersion",
    "highly_variable_genes",
    "normalize_total",
    "pca",
    "calculate_qc_metrics",
    "recipe_seurat",
    "recipe_weinreb17",
    "recipe_zheng17",
    "downsample_counts",
    "filter_cells",
    "filter_genes",
    "log1p",
    "normalize_per_cell",
    "regress_out",
    "scale",
    "sqrt",
    "subsample",
]
>>>>>>> bc349b99
<|MERGE_RESOLUTION|>--- conflicted
+++ resolved
@@ -7,13 +7,8 @@
 from ._normalization import normalize_total
 from ._pca import pca
 from ._qc import calculate_qc_metrics
-<<<<<<< HEAD
-from ._combat import combat
-from ._normalization import normalize_total
+from ._recipes import recipe_seurat, recipe_weinreb17, recipe_zheng17
 from ._scrublet import scrublet, scrublet_simulate_doublets
-from ..neighbors import neighbors
-=======
-from ._recipes import recipe_seurat, recipe_weinreb17, recipe_zheng17
 from ._simple import (
     downsample_counts,
     filter_cells,
@@ -37,6 +32,8 @@
     "recipe_seurat",
     "recipe_weinreb17",
     "recipe_zheng17",
+    "scrublet",
+    "scrublet_simulate_doublets",
     "downsample_counts",
     "filter_cells",
     "filter_genes",
@@ -46,5 +43,4 @@
     "scale",
     "sqrt",
     "subsample",
-]
->>>>>>> bc349b99
+]