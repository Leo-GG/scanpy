"""Logging and Profiling
"""
from __future__ import annotations

import logging
import sys
import warnings
from datetime import datetime, timedelta, timezone
from functools import partial, update_wrapper
from logging import CRITICAL, DEBUG, ERROR, INFO, WARNING
from typing import IO, TYPE_CHECKING

import anndata.logging

if TYPE_CHECKING:
    from ._settings import ScanpyConfig


HINT = (INFO + DEBUG) // 2
logging.addLevelName(HINT, "HINT")


class _RootLogger(logging.RootLogger):
    def __init__(self, level):
        super().__init__(level)
        self.propagate = False
        _RootLogger.manager = logging.Manager(self)

    def log(
        self,
        level: int,
        msg: str,
        *,
<<<<<<< HEAD
        extra: Optional[dict] = None,
        time: Optional[datetime] = None,
        deep: Optional[str] = None,
=======
        extra: dict | None = None,
        time: datetime = None,
        deep: str | None = None,
>>>>>>> bc349b99
    ) -> datetime:
        from ._settings import settings

        now = datetime.now(timezone.utc)
        time_passed: timedelta = None if time is None else now - time
        extra = {
            **(extra or {}),
            "deep": deep if settings.verbosity.level < level else None,
            "time_passed": time_passed,
        }
        super().log(level, msg, extra=extra)
        return now

    def critical(self, msg, *, time=None, deep=None, extra=None) -> datetime:
        return self.log(CRITICAL, msg, time=time, deep=deep, extra=extra)

    def error(self, msg, *, time=None, deep=None, extra=None) -> datetime:
        return self.log(ERROR, msg, time=time, deep=deep, extra=extra)

    def warning(self, msg, *, time=None, deep=None, extra=None) -> datetime:
        return self.log(WARNING, msg, time=time, deep=deep, extra=extra)

    def info(self, msg, *, time=None, deep=None, extra=None) -> datetime:
        return self.log(INFO, msg, time=time, deep=deep, extra=extra)

    def hint(self, msg, *, time=None, deep=None, extra=None) -> datetime:
        return self.log(HINT, msg, time=time, deep=deep, extra=extra)

    def debug(self, msg, *, time=None, deep=None, extra=None) -> datetime:
        return self.log(DEBUG, msg, time=time, deep=deep, extra=extra)


def _set_log_file(settings: ScanpyConfig):
    file = settings.logfile
    name = settings.logpath
    root = settings._root_logger
    h = logging.StreamHandler(file) if name is None else logging.FileHandler(name)
    h.setFormatter(_LogFormatter())
    h.setLevel(root.level)
    if len(root.handlers) == 1:
        root.removeHandler(root.handlers[0])
    elif len(root.handlers) > 1:
        raise RuntimeError("Scanpy’s root logger somehow got more than one handler")
    root.addHandler(h)


def _set_log_level(settings: ScanpyConfig, level: int):
    root = settings._root_logger
    root.setLevel(level)
    (h,) = root.handlers  # may only be 1
    h.setLevel(level)


class _LogFormatter(logging.Formatter):
    def __init__(
        self, fmt="{levelname}: {message}", datefmt="%Y-%m-%d %H:%M", style="{"
    ):
        super().__init__(fmt, datefmt, style)

    def format(self, record: logging.LogRecord):
        format_orig = self._style._fmt
        if record.levelno == INFO:
            self._style._fmt = "{message}"
        elif record.levelno == HINT:
            self._style._fmt = "--> {message}"
        elif record.levelno == DEBUG:
            self._style._fmt = "    {message}"
        if record.time_passed:
            # strip microseconds
            if record.time_passed.microseconds:
                record.time_passed = timedelta(
                    seconds=int(record.time_passed.total_seconds())
                )
            if "{time_passed}" in record.msg:
                record.msg = record.msg.replace(
                    "{time_passed}", str(record.time_passed)
                )
            else:
                self._style._fmt += " ({time_passed})"
        if record.deep:
            record.msg = f"{record.msg}: {record.deep}"
        result = logging.Formatter.format(self, record)
        self._style._fmt = format_orig
        return result


print_memory_usage = anndata.logging.print_memory_usage
get_memory_usage = anndata.logging.get_memory_usage


_DEPENDENCIES_NUMERICS = [
    "anndata",  # anndata actually shouldn't, but as long as it's in development
    "umap",
    "numpy",
    "scipy",
    "pandas",
    ("sklearn", "scikit-learn"),
    "statsmodels",
    "igraph",
    "louvain",
    "leidenalg",
    "pynndescent",
]


def _versions_dependencies(dependencies):
    # this is not the same as the requirements!
    for mod in dependencies:
        mod_name, dist_name = mod if isinstance(mod, tuple) else (mod, mod)
        try:
            imp = __import__(mod_name)
            yield dist_name, imp.__version__
        except (ImportError, AttributeError):
            pass


def print_header(*, file=None):
    """\
    Versions that might influence the numerical results.
    Matplotlib and Seaborn are excluded from this.
    """

    modules = ["scanpy"] + _DEPENDENCIES_NUMERICS
    print(
        " ".join(f"{mod}=={ver}" for mod, ver in _versions_dependencies(modules)),
        file=file or sys.stdout,
    )


def print_versions(*, file: IO[str] | None = None):
    """\
    Print versions of imported packages, OS, and jupyter environment.

    For more options (including rich output) use `session_info.show` directly.
    """
    import session_info

    if file is not None:
        from contextlib import redirect_stdout

        warnings.warn(
            "Passing argument 'file' to print_versions is deprecated, and will be "
            "removed in a future version.",
            FutureWarning,
        )
        with redirect_stdout(file):
            print_versions()
    else:
        session_info.show(
            dependencies=True,
            html=False,
            excludes=[
                "builtins",
                "stdlib_list",
                "importlib_metadata",
                # Special module present if test coverage being calculated
                # https://gitlab.com/joelostblom/session_info/-/issues/10
                "$coverage",
            ],
        )


def print_version_and_date(*, file=None):
    """\
    Useful for starting a notebook so you see when you started working.
    """
    from . import __version__

    if file is None:
        file = sys.stdout
    print(
        f"Running Scanpy {__version__}, " f"on {datetime.now():%Y-%m-%d %H:%M}.",
        file=file,
    )


def _copy_docs_and_signature(fn):
    return partial(update_wrapper, wrapped=fn, assigned=["__doc__", "__annotations__"])


def error(
    msg: str,
    *,
    time: datetime = None,
    deep: str | None = None,
    extra: dict | None = None,
) -> datetime:
    """\
    Log message with specific level and return current time.

    Parameters
    ==========
    msg
        Message to display.
    time
        A time in the past. If this is passed, the time difference from then
        to now is appended to `msg` as ` (HH:MM:SS)`.
        If `msg` contains `{time_passed}`, the time difference is instead
        inserted at that position.
    deep
        If the current verbosity is higher than the log function’s level,
        this gets displayed as well
    extra
        Additional values you can specify in `msg` like `{time_passed}`.
    """
    from ._settings import settings

    return settings._root_logger.error(msg, time=time, deep=deep, extra=extra)


@_copy_docs_and_signature(error)
def warning(msg, *, time=None, deep=None, extra=None) -> datetime:
    from ._settings import settings

    return settings._root_logger.warning(msg, time=time, deep=deep, extra=extra)


@_copy_docs_and_signature(error)
def info(msg, *, time=None, deep=None, extra=None) -> datetime:
    from ._settings import settings

    return settings._root_logger.info(msg, time=time, deep=deep, extra=extra)


@_copy_docs_and_signature(error)
def hint(msg, *, time=None, deep=None, extra=None) -> datetime:
    from ._settings import settings

    return settings._root_logger.hint(msg, time=time, deep=deep, extra=extra)


@_copy_docs_and_signature(error)
def debug(msg, *, time=None, deep=None, extra=None) -> datetime:
    from ._settings import settings

    return settings._root_logger.debug(msg, time=time, deep=deep, extra=extra)<|MERGE_RESOLUTION|>--- conflicted
+++ resolved
@@ -31,15 +31,9 @@
         level: int,
         msg: str,
         *,
-<<<<<<< HEAD
-        extra: Optional[dict] = None,
-        time: Optional[datetime] = None,
-        deep: Optional[str] = None,
-=======
         extra: dict | None = None,
-        time: datetime = None,
+        time: datetime | None = None,
         deep: str | None = None,
->>>>>>> bc349b99
     ) -> datetime:
         from ._settings import settings
 
